<<<<<<< HEAD
import { StringOutputParser } from "@langchain/core/output_parsers";
import { PromptTemplate } from "@langchain/core/prompts";
=======
import { HumanMessage } from "@langchain/core/messages";
>>>>>>> f087b7e6
import { ChatGoogleGenerativeAI } from "@langchain/google-genai";
import { prisma } from "../config/database.js";
import { logger } from "../config/logger.js";
import { geminiVisionService, vectorSearchService } from "./index.js";

// Define Agent Tools
const TOOLS = {
	VECTOR_SEARCH: "vector_search",
	VISION_ANALYSIS: "vision_analysis",
	DIAGRAM_TO_CODE: "diagram_to_code",
	GENERAL_KNOWLEDGE: "general_knowledge",
};

interface AgentResponse {
	content: string;
	toolsUsed: string[];
	sessionId?: string;
}

// Service state
let geminiModel: ChatGoogleGenerativeAI;

const initialize = (): void => {
	try {
		const modelName = process.env.GEMINI_MODEL || "gemini-2.5-flash";

		// Initialize LangChain ChatGoogleGenerativeAI model
		geminiModel = new ChatGoogleGenerativeAI({
			model: modelName,
			apiKey: process.env.GOOGLE_AI_API_KEY || "",
			maxOutputTokens: 2048,
			temperature: 0.7,
		});

		logger.info("LangChain AI Agent initialized successfully");
	} catch (error) {
		logger.error("Failed to initialize LangChain AI Agent:", error);
		throw error;
	}
};

const processAgentMessage = async (
	userId: string,
	message: string,
	sessionId?: string,
	file?: Express.Multer.File,
): Promise<AgentResponse> => {
	try {
		const toolsUsed: string[] = [];
		let finalResponse = "";

		// 1. Determine Intent & Context
		// If file is present, prioritize vision tools
		if (file) {
			logger.info(`Agent processing file upload: ${file.mimetype}`);

			if (file.mimetype.startsWith("image/")) {
				toolsUsed.push(TOOLS.VISION_ANALYSIS);

				// Check if user wants code/diagram conversion
				if (
					message.toLowerCase().includes("mermaid") ||
					message.toLowerCase().includes("code") ||
					message.toLowerCase().includes("diagram")
				) {
					toolsUsed.push(TOOLS.DIAGRAM_TO_CODE);

					try {
						const mermaidCode =
							await geminiVisionService.convertDiagramToMermaid(file.buffer);
						finalResponse = `Here is the Mermaid.js code for your diagram:\n\n\`\`\`mermaid\n${mermaidCode}\n\`\`\`\n\nYou can visualize this using the Mermaid Live Editor.`;
					} catch (error) {
						logger.error("Failed to convert diagram:", error);
						finalResponse =
							"I tried to convert the diagram to code, but encountered an error. I'll analyze it as a standard image instead.\n\n";
						const analysis = await geminiVisionService.analyzeImage(
							file.buffer,
						);
						finalResponse += `Analysis: ${analysis.description}`;
					}
				} else {
					// Standard visual Q&A
					const answer = await geminiVisionService.answerVisualQuestion(
						file.buffer,
						message,
					);
					finalResponse = answer.answer;
				}
			} else {
				// Handle other file types (PDFs etc) - Future Scope
				finalResponse =
					"I can currently only process image files directly in chat.";
			}
		} else {
			// 2. Text-only flow: Decide between Search vs General Chat
			// Simple heuristic for now: if query looks like a lookup, use RAG
			const isSearchQuery =
				message.length > 10 &&
				(message.includes("what is") ||
					message.includes("how to") ||
					message.includes("find") ||
					message.includes("search") ||
					message.includes("summarize"));

			if (isSearchQuery) {
				toolsUsed.push(TOOLS.VECTOR_SEARCH);
				logger.info("Agent deciding to use Vector Search");

				const searchResults = await vectorSearchService.vectorSearch(message, {
					limit: 3,
					filter: { userId },
				});

				if (searchResults.length > 0) {
					const context = searchResults
						.map((doc) => `Title: ${doc.title}\nContent: ${doc.content}`)
						.join("\n\n---\n\n");

					const prompt = `You are a helpful assistant. Answer the user's question based on the following context:\n\n${context}\n\nQuestion: ${message}`;
					const result = await geminiModel.invoke([new HumanMessage(prompt)]);
					finalResponse = result.content as string;
				} else {
					// Fallback to general knowledge if no docs found
					toolsUsed.push(TOOLS.GENERAL_KNOWLEDGE);
					const result = await geminiModel.invoke([new HumanMessage(message)]);
					finalResponse = result.content as string;
				}
			} else {
				// General chat
				toolsUsed.push(TOOLS.GENERAL_KNOWLEDGE);
				const result = await geminiModel.invoke([new HumanMessage(message)]);
				finalResponse = result.content as string;
			}
		}

<<<<<<< HEAD
		logger.info(`Query complexity assessment:`, complexity);
		logger.info(`Using model: ${modelName}`);

		// Create appropriate prompt template based on whether context is available
		let promptTemplate: PromptTemplate;
		if (context.length === 0) {
			// No context available - general knowledge prompt
			promptTemplate = PromptTemplate.fromTemplate(
				"You are a helpful AI assistant. Answer the user's question to the best of your ability using your general knowledge.\n\nQuestion: {question}\n\nAnswer:",
			);
		} else {
			// Context available - context-based prompt
			promptTemplate = PromptTemplate.fromTemplate(
				"You are a helpful AI assistant. Based on the provided context, answer the user's question accurately.\n\nContext:\n{context}\n\nQuestion: {question}\n\nAnswer:",
			);
		}

		// Create chain
		const chain = promptTemplate
			.pipe(selectedModel)
			.pipe(new StringOutputParser());

		// Generate response
		let response: string;
		if (context.length === 0) {
			// No context - don't pass context parameter
			response = await chain.invoke({
				question: query,
			});
		} else {
			// Context available - pass context parameter
			const contextStr = context.join("\n\n---\n\n");
			response = await chain.invoke({
				context: contextStr,
				question: query,
			});
		}
=======
		// Save to Chat History
		await prisma.chatHistory.create({
			data: {
				userId,
				message,
				response: finalResponse,
				sessionId: sessionId || `session_${Date.now()}`,
				toolsUsed,
			},
		});
>>>>>>> f087b7e6

		// Track Analytics
		await prisma.analytics.create({
			data: {
				metricType: "agent_query",
				value: 1,
				metadata: {
					userId,
					toolsUsed,
					hasFile: !!file,
				},
			},
		});

		return {
			content: finalResponse,
			toolsUsed,
			sessionId: sessionId || `session_${Date.now()}`,
		};
	} catch (error) {
		logger.error("Agent processing error:", error);
		throw error;
	}
};

const aiAgentLangchainService = {
	initialize,
	processAgentMessage,
};

export default aiAgentLangchainService;<|MERGE_RESOLUTION|>--- conflicted
+++ resolved
@@ -1,9 +1,4 @@
-<<<<<<< HEAD
-import { StringOutputParser } from "@langchain/core/output_parsers";
-import { PromptTemplate } from "@langchain/core/prompts";
-=======
 import { HumanMessage } from "@langchain/core/messages";
->>>>>>> f087b7e6
 import { ChatGoogleGenerativeAI } from "@langchain/google-genai";
 import { prisma } from "../config/database.js";
 import { logger } from "../config/logger.js";
@@ -139,45 +134,6 @@
 			}
 		}
 
-<<<<<<< HEAD
-		logger.info(`Query complexity assessment:`, complexity);
-		logger.info(`Using model: ${modelName}`);
-
-		// Create appropriate prompt template based on whether context is available
-		let promptTemplate: PromptTemplate;
-		if (context.length === 0) {
-			// No context available - general knowledge prompt
-			promptTemplate = PromptTemplate.fromTemplate(
-				"You are a helpful AI assistant. Answer the user's question to the best of your ability using your general knowledge.\n\nQuestion: {question}\n\nAnswer:",
-			);
-		} else {
-			// Context available - context-based prompt
-			promptTemplate = PromptTemplate.fromTemplate(
-				"You are a helpful AI assistant. Based on the provided context, answer the user's question accurately.\n\nContext:\n{context}\n\nQuestion: {question}\n\nAnswer:",
-			);
-		}
-
-		// Create chain
-		const chain = promptTemplate
-			.pipe(selectedModel)
-			.pipe(new StringOutputParser());
-
-		// Generate response
-		let response: string;
-		if (context.length === 0) {
-			// No context - don't pass context parameter
-			response = await chain.invoke({
-				question: query,
-			});
-		} else {
-			// Context available - pass context parameter
-			const contextStr = context.join("\n\n---\n\n");
-			response = await chain.invoke({
-				context: contextStr,
-				question: query,
-			});
-		}
-=======
 		// Save to Chat History
 		await prisma.chatHistory.create({
 			data: {
@@ -188,7 +144,6 @@
 				toolsUsed,
 			},
 		});
->>>>>>> f087b7e6
 
 		// Track Analytics
 		await prisma.analytics.create({
